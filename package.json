--- conflicted
+++ resolved
@@ -22,7 +22,6 @@
     "url": "https://www.ryanbekhen.me"
   },
   "license": "Apache-2.0",
-<<<<<<< HEAD
   "repository": {
     "type": "git",
     "url": "https://github.com/ryanbekhen/cryptkhen.git"
@@ -30,10 +29,6 @@
   "bugs": {
     "url": "https://github.com/ryanbekhen/cryptkhen/issues"
   },
-=======
-  "repository": "https://github.com/ryanbekhen/cryptkhen.git",
-  "bugs": "https://github.com/ryanbekhen/cryptkhen/issues",
->>>>>>> b5dab642
   "homepage": "https://github.com/ryanbekhen/cryptkhen#readme",
   "publishConfig": {
     "registry": "https://npm.pkg.github.com"
